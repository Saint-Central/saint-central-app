--- conflicted
+++ resolved
@@ -152,7 +152,7 @@
           </View>
         ) : (
           <>
-<<<<<<< HEAD
+
             <View style={styles.infoCard}>
               <LinearGradient
                 colors={[theme.infoCardGradientStart, theme.infoCardGradientEnd]}
@@ -198,23 +198,6 @@
                 </Text>
               </LinearGradient>
             </View>
-=======
-            <Card decorate>
-              <View style={styles.infoIconContainer}>
-                <LinearGradient
-                  colors={[theme.primaryGradientStart, theme.primaryGradientEnd]}
-                  style={styles.infoIcon}
-                >
-                  <FontAwesome5 name="church" size={26} color="#FFFFFF" />
-                </LinearGradient>
-              </View>
-              <Text style={styles.infoTitle}>Join a Church Community</Text>
-              <Text style={styles.infoDescription}>
-                Connect with a local church to grow in faith, access resources, and join fellowship
-                activities.
-              </Text>
-            </Card>
->>>>>>> 037d0683
 
             <View style={styles.buttonsContainer}>
               <Animated.View
@@ -321,7 +304,6 @@
     flex: 1,
     paddingHorizontal: 20,
   },
-<<<<<<< HEAD
   infoCard: {
     marginBottom: 30,
     borderRadius: 20,
@@ -353,8 +335,6 @@
     color: "#FFFFFF",
     marginLeft: 4,
   },
-=======
->>>>>>> 037d0683
   infoIconContainer: {
     alignItems: "center",
     marginBottom: 16,
