import { Tabs } from "expo-router";
import React, { useEffect } from "react";
import {
  Platform,
  View,
  StyleSheet,
  Dimensions,
  TouchableOpacity,
} from "react-native";
import Animated, {
  useAnimatedStyle,
  useSharedValue,
  withSpring,
  withTiming,
  interpolateColor,
  useDerivedValue,
  Easing,
} from "react-native-reanimated";
import { BlurView } from "expo-blur";
import { Feather } from "@expo/vector-icons";
import { LinearGradient } from "expo-linear-gradient";
import { useRouter } from "expo-router";

const { width } = Dimensions.get("window");

interface Route {
  key: string;
  name: string;
}

interface TabState {
  index: number;
  routes: Route[];
}

interface TabBarProps {
  state: TabState;
  descriptors: Record<string, any>;
  navigation: any;
}

interface AnimatedTabIconProps {
  name: string;
  focused: boolean;
  index: number;
  activeIndex: number;
}

// Animated tab icon with smooth transitions
const AnimatedTabIcon: React.FC<AnimatedTabIconProps> = ({
  name,
  focused,
  index,
  activeIndex,
}) => {
  // Animation values with improved configurations
  const scale = useSharedValue(1);
  const circleScale = useSharedValue(0);
  const circleOpacity = useSharedValue(0);
  const translateY = useSharedValue(0);
  const rotation = useSharedValue(0);
  const textOpacity = useSharedValue(0);

  // Animation configuration for more fluid movements
  const springConfig = {
    damping: 10,
    stiffness: 80,
    mass: 0.5,
    overshootClamping: false,
  };

  // Enhance animations with rotation and improved timing
  useEffect(() => {
    if (focused) {
      scale.value = withSpring(1.15, springConfig);
      circleScale.value = withSpring(1, springConfig);
      circleOpacity.value = withTiming(1, {
        duration: 300,
        easing: Easing.out(Easing.cubic),
      });
      translateY.value = withSpring(-4, springConfig);
      rotation.value = withTiming(0, { duration: 300 });
      textOpacity.value = withTiming(1, {
        duration: 250,
        easing: Easing.out(Easing.quad),
      });
    } else {
      scale.value = withSpring(1, springConfig);
      circleScale.value = withSpring(0, springConfig);
      circleOpacity.value = withTiming(0, {
        duration: 200,
        easing: Easing.in(Easing.cubic),
      });
      translateY.value = withSpring(0, springConfig);
      rotation.value = withTiming(0, { duration: 300 });
      textOpacity.value = withTiming(0, { duration: 150 });
    }
  }, [focused]);

  // Fixed white color for icons
  const iconColor = useDerivedValue(() => {
    return interpolateColor(
      circleOpacity.value,
      [0, 1],
      ["rgba(255, 255, 255, 0.7)", "#FFFFFF"]
    );
  });

  // Animated styles
  const iconStyle = useAnimatedStyle(() => ({
    transform: [
      { scale: scale.value },
      { translateY: translateY.value },
      { rotate: `${rotation.value}deg` },
    ],
    zIndex: 2,
  }));

  const circleStyle = useAnimatedStyle(() => ({
    transform: [{ scale: circleScale.value }],
    opacity: circleOpacity.value * 0.25,
  }));

  const shimmerStyle = useAnimatedStyle(() => ({
    opacity: circleOpacity.value * 0.6,
    transform: [{ scale: circleScale.value * 1.15 }],
  }));

  const textStyle = useAnimatedStyle(() => ({
    opacity: textOpacity.value,
    transform: [
      { translateY: withTiming(focused ? 0 : 5, { duration: 200 }) },
      { scale: textOpacity.value * 0.2 + 0.8 },
    ],
  }));

  // Refined icon selection with improved naming
  const getIcon = () => {
    switch (name) {
      case "social/screens/FeedScreen":
        return (
          <Animated.View style={iconStyle}>
            <Feather name="home" size={22} color="#FFFFFF" />
          </Animated.View>
        );
      case "discover":
        return (
          <Animated.View style={iconStyle}>
            <Feather name="compass" size={22} color="#FFFFFF" />
          </Animated.View>
        );
      case "community":
        return (
          <Animated.View style={iconStyle}>
            <Feather name="users" size={22} color="#FFFFFF" />
          </Animated.View>
        );
      case "me":
        return (
          <Animated.View style={iconStyle}>
            <Feather name="user" size={22} color="#FFFFFF" />
          </Animated.View>
        );
      default:
        return null;
    }
  };

  // Refined labels with better naming
  const getLabel = () => {
    switch (name) {
      case "social/screens/FeedScreen":
        return "Home";
      case "discover":
        return "Explore";
      case "community":
        return "Connect";
      case "me":
        return "Me";
      default:
        return "";
    }
  };

  return (
    <View style={styles.iconContainer}>
      {/* Background glow effect */}
      <Animated.View style={[styles.shimmerCircle, shimmerStyle]} />

      {/* Main circle background */}
      <Animated.View style={[styles.focusCircle, circleStyle]} />

      {/* Icon */}
      {getIcon()}

      {/* Label with enhanced animation */}
      <Animated.Text style={[styles.tabLabel, textStyle]}>
        {getLabel()}
      </Animated.Text>
    </View>
  );
};

// Custom tab bar with seamless design and improved visual aesthetics
const CustomTabBar: React.FC<TabBarProps> = ({
  state,
  descriptors,
  navigation,
}) => {
  const router = useRouter();

  // Only show these tabs in the tab bar
  const visibleTabs = [
    "social/screens/FeedScreen",
    "discover",
    "community",
    "me",
  ];

  // Track if Comments screen is active to keep Home tab selected
  const isCommentsScreen = state.routes.some(
    (route: Route) =>
      route.name === "social/screens/CommentsScreen" &&
      state.index === state.routes.indexOf(route)
  );

  return (
    <View style={styles.tabBarContainer}>
      <View style={styles.tabBarShadow}>
        <View style={styles.tabBarWrapper}>
          {/* Solid background with gradient overlay */}
          <View
            style={[
              StyleSheet.absoluteFill,
              Platform.OS === "ios" ? styles.blurView : styles.androidBar,
            ]}
          >
            <LinearGradient
              colors={["rgba(35, 35, 35, 0.98)", "rgba(20, 20, 20, 1)"]}
              style={StyleSheet.absoluteFill}
            />
            {Platform.OS === "ios" && (
              <BlurView
                intensity={15}
                tint="dark"
                style={[StyleSheet.absoluteFill, { opacity: 0.6 }]}
              />
            )}
          </View>

          {/* Solid accent line for more defined appearance */}
          <LinearGradient
            colors={["#FAC898", "#FAC898"]}
            style={styles.accentLine}
          />

          {/* Tab buttons with improved spacing */}
          <View style={styles.tabButtonsRow}>
<<<<<<< HEAD
            {state.routes.map((route: any, index: number) => {
              // Skip hidden tabs
              if (
                route.name === "bible" ||
                route.name === "events" ||
                route.name === "Rosary" ||
                route.name === "RosaryPrayer" ||
                route.name === "RosaryPrayer2" ||
                route.name === "RosaryPrayer3" ||
                route.name === "RosaryPrayer4" ||
                route.name === "RosaryPrayer5" ||
                route.name === "RosaryPrayer6" ||
                route.name === "RosaryPrayer7" ||
                route.name === "Lent2025" ||
                route.name.includes("faith/") ||
                route.name.includes("womens-ministry/") ||
                route.name.includes("culture-and-testimonies/") ||
                route.name.includes("news/") ||
                route.name === "donate" ||
                route.name === "groups"
              ) {
=======
            {state.routes.map((route: Route, index: number) => {
              if (!visibleTabs.includes(route.name)) {
>>>>>>> 63e3fc2f
                return null;
              }

              const { options } = descriptors[route.key];

              // Check if this tab is focused OR if it's home and comments screen is active
              const isFocused =
                state.index === index ||
                (route.name === "social/screens/FeedScreen" &&
                  isCommentsScreen);

              const onPress = () => {
                const event = navigation.emit({
                  type: "tabPress",
                  target: route.key,
                  canPreventDefault: true,
                });

                if (!event.defaultPrevented) {
                  navigation.navigate(route.name);
                }
              };

              return (
                <TouchableOpacity
                  key={route.key}
                  style={styles.tabButton}
                  onPress={onPress}
                  activeOpacity={0.65}
                >
                  <AnimatedTabIcon
                    name={route.name}
                    focused={isFocused}
                    index={index}
                    activeIndex={state.index}
                  />
                </TouchableOpacity>
              );
            })}
          </View>
        </View>
      </View>
    </View>
  );
};

export default function TabLayout() {
  return (
    <Tabs
      tabBar={(props) => <CustomTabBar {...props} />}
      screenOptions={{
        headerShown: false,
      }}
    >
      {/* Main visible tabs - FeedScreen is directly specified, no need for home */}
      <Tabs.Screen
        name="social/screens/FeedScreen"
        options={{ title: "Home" }}
      />
      <Tabs.Screen name="discover" options={{ title: "Discover" }} />
      <Tabs.Screen name="community" options={{ title: "Community" }} />
      <Tabs.Screen name="me" options={{ title: "Me" }} />

      {/* Hidden screens */}
      <Tabs.Screen name="RosaryPrayer" options={{ tabBarButton: () => null }} />
      <Tabs.Screen name="RosaryPrayer2" options={{ tabBarButton: () => null }} />
      <Tabs.Screen name="RosaryPrayer3" options={{ tabBarButton: () => null }} />
      <Tabs.Screen name="RosaryPrayer4" options={{ tabBarButton: () => null }} />
      <Tabs.Screen name="RosaryPrayer5" options={{ tabBarButton: () => null }} />
      <Tabs.Screen name="RosaryPrayer6" options={{ tabBarButton: () => null }} />
      <Tabs.Screen name="RosaryPrayer7" options={{ tabBarButton: () => null }} />
      <Tabs.Screen name="events" options={{ tabBarButton: () => null }} />
      <Tabs.Screen name="bible" options={{ tabBarButton: () => null }} />
      <Tabs.Screen name="Lent2025" options={{ tabBarButton: () => null }} />
      <Tabs.Screen name="faith/index" options={{ tabBarButton: () => null }} />
      <Tabs.Screen name="faith/[id]" options={{ tabBarButton: () => null }} />
      <Tabs.Screen
        name="womens-ministry/[id]"
        options={{ tabBarButton: () => null }}
      />
      <Tabs.Screen
        name="womens-ministry/index"
        options={{ tabBarButton: () => null }}
      />
      <Tabs.Screen
        name="culture-and-testimonies/index"
        options={{ tabBarButton: () => null }}
      />
      <Tabs.Screen
        name="culture-and-testimonies/[id]"
        options={{ tabBarButton: () => null }}
      />
      <Tabs.Screen name="news/index" options={{ tabBarButton: () => null }} />
      <Tabs.Screen name="donate" options={{ tabBarButton: () => null }} />
      <Tabs.Screen name="groups" options={{ tabBarButton: () => null }} />
      <Tabs.Screen
        name="social/screens/CommentsScreen"
        options={{ tabBarButton: () => null }}
      />
    </Tabs>
  );
}

const styles = StyleSheet.create({
  tabBarContainer: {
    position: "absolute",
    bottom: 0,
    left: 0,
    right: 0,
    alignItems: "center",
    justifyContent: "center",
  },
  tabBarShadow: {
    shadowColor: "#000",
    shadowOffset: { width: 0, height: -4 },
    shadowOpacity: 0.2,
    shadowRadius: 6,
    elevation: 10,
    width: "100%",
  },
  tabBarWrapper: {
    width: "100%",
    height: Platform.OS === "ios" ? 85 : 65,
    borderTopLeftRadius: 15,
    borderTopRightRadius: 15,
    borderBottomLeftRadius: 0,
    borderBottomRightRadius: 0,
    overflow: "hidden",
  },
  blurView: {
    borderTopLeftRadius: 15,
    borderTopRightRadius: 15,
    borderBottomLeftRadius: 0,
    borderBottomRightRadius: 0,
    borderWidth: 0,
    borderTopWidth: 1,
    borderColor: "rgba(255, 255, 255, 0.15)",
    backgroundColor: "rgba(35, 35, 35, 0.95)",
  },
  androidBar: {
    backgroundColor: "rgba(25, 25, 25, 0.98)",
    borderTopLeftRadius: 15,
    borderTopRightRadius: 15,
    borderBottomLeftRadius: 0,
    borderBottomRightRadius: 0,
    borderWidth: 0,
    borderTopWidth: 1,
    borderColor: "rgba(250, 200, 152, 0.2)",
  },
  accentLine: {
    position: "absolute",
    top: 0,
    left: 0,
    right: 0,
    height: 2,
    zIndex: 1,
    borderRadius: 0,
  },
  tabButtonsRow: {
    flexDirection: "row",
    height: "100%",
    alignItems: "center",
    justifyContent: "space-around",
    paddingHorizontal: 12,
    paddingBottom: Platform.OS === "ios" ? 20 : 0,
  },
  tabButton: {
    flex: 1,
    justifyContent: "center",
    alignItems: "center",
    height: "100%",
  },
  iconContainer: {
    justifyContent: "center",
    alignItems: "center",
    height: 54,
    width: 60,
  },
  focusCircle: {
    position: "absolute",
    width: 44,
    height: 44,
    borderRadius: 22,
    backgroundColor: "rgba(250, 200, 152, 0.6)",
    zIndex: 1,
  },
  shimmerCircle: {
    position: "absolute",
    width: 50,
    height: 50,
    borderRadius: 25,
    backgroundColor: "rgba(255, 255, 255, 0.15)",
    zIndex: 0,
  },
  tabLabel: {
    color: "#FFFFFF",
    fontSize: 11,
    fontWeight: "500",
    marginTop: 2,
    textShadowColor: "rgba(0, 0, 0, 0.5)",
    textShadowOffset: { width: 0, height: 1 },
    textShadowRadius: 2,
    letterSpacing: 0.3,
  },
});<|MERGE_RESOLUTION|>--- conflicted
+++ resolved
@@ -256,32 +256,8 @@
 
           {/* Tab buttons with improved spacing */}
           <View style={styles.tabButtonsRow}>
-<<<<<<< HEAD
-            {state.routes.map((route: any, index: number) => {
-              // Skip hidden tabs
-              if (
-                route.name === "bible" ||
-                route.name === "events" ||
-                route.name === "Rosary" ||
-                route.name === "RosaryPrayer" ||
-                route.name === "RosaryPrayer2" ||
-                route.name === "RosaryPrayer3" ||
-                route.name === "RosaryPrayer4" ||
-                route.name === "RosaryPrayer5" ||
-                route.name === "RosaryPrayer6" ||
-                route.name === "RosaryPrayer7" ||
-                route.name === "Lent2025" ||
-                route.name.includes("faith/") ||
-                route.name.includes("womens-ministry/") ||
-                route.name.includes("culture-and-testimonies/") ||
-                route.name.includes("news/") ||
-                route.name === "donate" ||
-                route.name === "groups"
-              ) {
-=======
             {state.routes.map((route: Route, index: number) => {
               if (!visibleTabs.includes(route.name)) {
->>>>>>> 63e3fc2f
                 return null;
               }
 
