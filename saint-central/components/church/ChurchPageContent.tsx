import { FontAwesome5, Ionicons, MaterialCommunityIcons } from "@expo/vector-icons";
import React, { useState, useRef, useEffect } from "react";
import {
  ActivityIndicator,
  Image,
  ScrollView,
  TouchableOpacity,
  View,
  StyleSheet,
  Text,
  Alert,
  Animated,
  Platform,
} from "react-native";
import { useNavigation } from "@react-navigation/native";
import { Church, ChurchMember } from "@/types/church";
import { ChurchActionButton } from "./ChurchActionButton";
import ChurchProfileCard from "./ChurchProfileCard";
import theme from "@/theme";
import { supabase } from "@/supabaseClient";
import { LinearGradient } from "expo-linear-gradient";
import { useChurchContext } from "@/contexts/church";
<<<<<<< HEAD
import { NativeStackNavigationProp } from "@react-navigation/native-stack";

type RootStackParamList = {
  MinistriesScreen: undefined;
  coursehomepage: undefined;
  church_events: undefined;
  church_members: { church_id: string; church_name?: string };
};

type NavigationProp = NativeStackNavigationProp<RootStackParamList>;
=======
import { useNavigation, ParamListBase } from "@react-navigation/native";
import { NativeStackNavigationProp } from "@react-navigation/native-stack";
>>>>>>> 31722b72

type Props = {
  church: Church;
  userData: { username: string; profileImage: string };
  member?: ChurchMember | null;
};

export default function ChurchPageContent({ church, member, userData }: Props) {
  const navigation = useNavigation<NavigationProp>();
  const [leavingChurch, setLeavingChurch] = useState<boolean>(false);
  const { reset: resetChurchData } = useChurchContext();
  const navigation = useNavigation<NativeStackNavigationProp<ParamListBase>>();

  // Animation references
  const imageAnim = useRef(new Animated.Value(0)).current;
  const actionAnim = useRef(new Animated.Value(0)).current;
  const cardAnim = useRef(new Animated.Value(0)).current;
  const buttonAnim = useRef(new Animated.Value(0)).current;

  useEffect(() => {
    // Staggered animations for elements
    Animated.stagger(150, [
      Animated.spring(imageAnim, {
        toValue: 1,
        friction: 8,
        tension: 40,
        useNativeDriver: true,
      }),
      Animated.spring(actionAnim, {
        toValue: 1,
        friction: 8,
        tension: 40,
        useNativeDriver: true,
      }),
      Animated.spring(cardAnim, {
        toValue: 1,
        friction: 7,
        tension: 40,
        useNativeDriver: true,
      }),
      Animated.spring(buttonAnim, {
        toValue: 1,
        friction: 8,
        tension: 40,
        useNativeDriver: true,
      }),
    ]).start();
  }, [imageAnim, actionAnim, cardAnim, buttonAnim]);

  const handleLeaveChurch = async (): Promise<void> => {
    if (!member) return;

    try {
      setLeavingChurch(true);
      const {
        data: { user },
        error: userError,
      } = await supabase.auth.getUser();
      if (userError) throw userError;
      if (!user) throw new Error("No user logged in");

      // Delete the membership record
      const { error: deleteError } = await supabase
        .from("church_members")
        .delete()
        .eq("id", member.id);
      if (deleteError) throw deleteError;

      resetChurchData();
    } catch (error) {
      console.error("Error leaving church:", error);
      Alert.alert("Error", "Failed to leave the church. Please try again later.");
    } finally {
      setLeavingChurch(false);
    }
  };

  const confirmLeaveChurch = () => {
    Alert.alert(
      "Leave Church",
      "Are you sure you want to leave this church? This action cannot be undone.",
      [
        {
          text: "Cancel",
          style: "cancel",
        },
        {
          text: "Yes, Leave",
          onPress: handleLeaveChurch,
          style: "destructive",
        },
      ],
      { cancelable: true },
    );
  };

  // Button press animation
  const [buttonScale] = useState(new Animated.Value(1));

  const handlePressIn = () => {
    Animated.spring(buttonScale, {
      toValue: 0.97,
      friction: 5,
      tension: 40,
      useNativeDriver: true,
    }).start();
  };

  const handlePressOut = () => {
    Animated.spring(buttonScale, {
      toValue: 1,
      friction: 5,
      tension: 40,
      useNativeDriver: true,
    }).start();
  };

  return (
    <>
      {/* Hero Image Section */}
      {church.image && (
        <Animated.View
          style={[
            styles.imageContainer,
            {
              opacity: imageAnim,
              transform: [
                { scale: imageAnim },
                {
                  translateY: imageAnim.interpolate({
                    inputRange: [0, 1],
                    outputRange: [20, 0],
                  }),
                },
              ],
            },
          ]}
        >
          <Image source={{ uri: church.image }} style={styles.churchImage} resizeMode="cover" />
          <LinearGradient colors={["transparent", "rgba(0,0,0,0.5)"]} style={styles.imageOverlay}>
            <View style={styles.imageTextContainer}>
              <Text style={styles.churchType}>{church.category || "Christian Church"}</Text>
              <Text style={styles.churchLocation}>
                <Ionicons name="location" size={14} color="#FFFFFF" />{" "}
                {church.address.split(",")[0]}
              </Text>
            </View>
          </LinearGradient>
        </Animated.View>
      )}

      {/* Profile Card with Church Info */}
      <Animated.View
        style={[
          {
            opacity: cardAnim,
            transform: [
              { scale: cardAnim },
              {
                translateY: cardAnim.interpolate({
                  inputRange: [0, 1],
                  outputRange: [20, 0],
                }),
              },
            ],
          },
        ]}
      >
        <ChurchProfileCard church={church} member={member} />
      </Animated.View>

      {/* Quick Action Buttons Section */}
      <Animated.View
        style={[
          styles.actionSectionContainer,
          {
            opacity: actionAnim,
            transform: [
              { scale: actionAnim },
              {
                translateY: actionAnim.interpolate({
                  inputRange: [0, 1],
                  outputRange: [20, 0],
                }),
              },
            ],
          },
        ]}
      >
        <View style={styles.sectionHeader}>
          <Text style={styles.sectionTitle}>Quick Actions</Text>
          <View style={styles.sectionLine} />
        </View>

        <ScrollView
          horizontal
          showsHorizontalScrollIndicator={false}
          contentContainerStyle={styles.quickActionsScrollContainer}
        >
          <QuickActionCard
            icon={<FontAwesome5 name="church" size={26} color="#FFFFFF" />}
            title="Ministries"
            description="Faith in action"
            gradientColors={["#3A86FF", "#4361EE"]}
<<<<<<< HEAD
            onPress={() => navigation.navigate("MinistriesScreen")}
=======
            onPress={() => navigation.navigate("MinistriesScreen", { churchId: church.id })}
>>>>>>> 31722b72
          />
          <QuickActionCard
            icon={<Ionicons name="book-outline" size={26} color="#FFFFFF" />}
            title="Courses"
            description="Grow in knowledge"
            gradientColors={["#FF006E", "#FB5607"]}
            onPress={() => navigation.navigate("coursehomepage")}
          />
          <QuickActionCard
            icon={<MaterialCommunityIcons name="calendar-clock" size={26} color="#FFFFFF" />}
            title="Schedule"
            description="Plan your worship"
            gradientColors={["#8338EC", "#6A0DAD"]}
          />
          <QuickActionCard
            icon={<Ionicons name="people" size={26} color="#FFFFFF" />}
            title="Community"
            description="Connect with others"
            gradientColors={["#06D6A0", "#1A936F"]}
          />
        </ScrollView>
      </Animated.View>

      {/* Feature Actions Section */}
      <Animated.View
        style={[
          styles.actionSectionContainer,
          {
            opacity: actionAnim,
            transform: [
              { scale: actionAnim },
              {
                translateY: actionAnim.interpolate({
                  inputRange: [0, 1],
                  outputRange: [20, 0],
                }),
              },
            ],
          },
        ]}
      >
        <View style={styles.sectionHeader}>
          <Text style={styles.sectionTitle}>Church Services</Text>
          <View style={styles.sectionLine} />
        </View>

        <ScrollView
          contentContainerStyle={styles.quickActionsScrollContainer}
          showsVerticalScrollIndicator={false}
        >
          <ChurchActionButton
            icon={
              <LinearGradient
                colors={["#3A86FF", "#4361EE"]}
                start={{ x: 0, y: 0 }}
                end={{ x: 1, y: 1 }}
                style={styles.iconGradient}
              >
                <FontAwesome5 name="bible" size={24} color="#FFFFFF" />
              </LinearGradient>
            }
            onPress={() => {}}
          >
            <View style={styles.buttonTextContainer}>
              <Text style={styles.buttonText}>Sunday Services</Text>
              <Text style={styles.buttonDescription}>Weekly worship schedule</Text>
            </View>
          </ChurchActionButton>
          <ChurchActionButton
            icon={
              <LinearGradient
                colors={["#06D6A0", "#1A936F"]}
                start={{ x: 0, y: 0 }}
                end={{ x: 1, y: 1 }}
                style={styles.iconGradient}
              >
                <FontAwesome5 name="hands-helping" size={22} color="#FFFFFF" />
              </LinearGradient>
            }
            onPress={() => {}}
          >
            <View style={styles.buttonTextContainer}>
              <Text style={styles.buttonText}>Volunteer</Text>
              <Text style={styles.buttonDescription}>Serve the community</Text>
            </View>
          </ChurchActionButton>
        </ScrollView>
      </Animated.View>

      {/* Leave Church Button */}
      <Animated.View
        style={[
          {
            opacity: buttonAnim,
            transform: [
              { scale: buttonAnim },
              {
                translateY: buttonAnim.interpolate({
                  inputRange: [0, 1],
                  outputRange: [20, 0],
                }),
              },
            ],
          },
        ]}
      >
        <TouchableOpacity
          activeOpacity={0.9}
          onPressIn={handlePressIn}
          onPressOut={handlePressOut}
          onPress={confirmLeaveChurch}
          disabled={leavingChurch}
        >
          <Animated.View
            style={[styles.leaveChurchButton, { transform: [{ scale: buttonScale }] }]}
          >
            <LinearGradient
              colors={["#EF476F", "#DE3B4E"]}
              start={{ x: 0, y: 0 }}
              end={{ x: 1, y: 0 }}
              style={styles.leaveChurchGradient}
            >
              {leavingChurch ? (
                <ActivityIndicator size="small" color="#FFFFFF" />
              ) : (
                <>
                  <Ionicons
                    name="exit-outline"
                    size={18}
                    color="#FFFFFF"
                    style={styles.leaveChurchIcon}
                  />
                  <Text style={styles.leaveChurchText}>Leave Church</Text>
                </>
              )}
            </LinearGradient>
          </Animated.View>
        </TouchableOpacity>
      </Animated.View>
    </>
  );
}

interface QuickActionCardProps {
  icon: React.ReactNode;
  title: string;
  description: string;
  gradientColors: [string, string];
  onPress?: () => void;
}

const QuickActionCard = ({
  icon,
  title,
  description,
  gradientColors,
  onPress,
}: QuickActionCardProps) => {
  return (
    <TouchableOpacity
      style={styles.quickActionCard}
      activeOpacity={0.9}
      onPress={onPress || (() => {})}
    >
      <LinearGradient
        colors={gradientColors}
        start={{ x: 0, y: 0 }}
        end={{ x: 1, y: 1 }}
        style={styles.quickActionGradient}
      >
        <View style={styles.quickActionIcon}>{icon}</View>
        <View style={styles.quickActionTextContainer}>
          <Text style={styles.quickActionTitle}>{title}</Text>
          <Text style={styles.quickActionDescription}>{description}</Text>
        </View>
      </LinearGradient>
    </TouchableOpacity>
  );
};

const styles = StyleSheet.create({
  leaveChurchButton: {
    marginTop: 20,
    marginBottom: 70,
    borderRadius: 16,
    overflow: "hidden",
    shadowColor: "#DE3B4E",
    shadowOffset: { width: 0, height: 4 },
    shadowOpacity: 0.3,
    shadowRadius: 8,
    elevation: 4,
  },
  leaveChurchGradient: {
    flexDirection: "row",
    alignItems: "center",
    justifyContent: "center",
    paddingVertical: 15,
  },
  leaveChurchIcon: {
    marginRight: 10,
  },
  leaveChurchText: {
    color: "#FFFFFF",
    fontSize: 16,
    fontWeight: "600",
  },
  buttonTextContainer: {
    flex: 1,
  },
  buttonText: {
    fontSize: 16,
    fontWeight: "700",
    color: "#1E293B",
    marginBottom: 4,
  },
  buttonDescription: {
    fontSize: 13,
    color: "#64748B",
    fontWeight: "500",
  },
  imageContainer: {
    marginBottom: 24,
    borderRadius: 24,
    overflow: "hidden",
    height: 220,
    shadowColor: "#1E293B",
    shadowOffset: { width: 0, height: 4 },
    shadowOpacity: 0.1,
    shadowRadius: 10,
    elevation: 5,
  },
  imageTextContainer: {
    position: "absolute",
    bottom: 20,
    left: 20,
    right: 20,
  },
  churchType: {
    color: "#FFFFFF",
    fontSize: 16,
    fontWeight: "700",
    marginBottom: 4,
    textShadowColor: "rgba(0, 0, 0, 0.5)",
    textShadowOffset: { width: 0, height: 1 },
    textShadowRadius: 3,
  },
  churchLocation: {
    color: "#FFFFFF",
    fontSize: 14,
    fontWeight: "600",
    textShadowColor: "rgba(0, 0, 0, 0.5)",
    textShadowOffset: { width: 0, height: 1 },
    textShadowRadius: 3,
  },
  imageOverlay: {
    position: "absolute",
    left: 0,
    right: 0,
    bottom: 0,
    height: 120,
    justifyContent: "flex-end",
  },
  churchImage: {
    width: "100%",
    height: "100%",
  },
  sectionHeader: {
    flexDirection: "row",
    alignItems: "center",
    marginBottom: 16,
    marginHorizontal: 4,
  },
  sectionTitle: {
    fontSize: 18,
    fontWeight: "700",
    color: "#1E293B",
    marginRight: 12,
  },
  sectionLine: {
    flex: 1,
    height: 1,
    backgroundColor: "rgba(203, 213, 225, 0.7)",
  },
  actionSectionContainer: {
    marginTop: 10,
    marginBottom: 24,
  },
  quickActionsScrollContainer: {
    paddingBottom: 8,
    paddingRight: 16,
  },
  quickActionCard: {
    width: 160,
    height: 150,
    borderRadius: 20,
    marginRight: 12,
    overflow: "hidden",
    shadowColor: "#1E293B",
    shadowOffset: { width: 0, height: 4 },
    shadowOpacity: 0.15,
    shadowRadius: 8,
    elevation: 5,
  },
  quickActionGradient: {
    flex: 1,
    padding: 20,
    justifyContent: "space-between",
  },
  quickActionIcon: {
    marginBottom: 14,
  },
  quickActionTextContainer: {
    marginTop: "auto",
  },
  quickActionTitle: {
    color: "#FFFFFF",
    fontSize: 16,
    fontWeight: "700",
    marginBottom: 4,
  },
  quickActionDescription: {
    color: "rgba(255, 255, 255, 0.9)",
    fontSize: 12,
    fontWeight: "500",
  },
  iconGradient: {
    width: 52,
    height: 52,
    borderRadius: 15,
    justifyContent: "center",
    alignItems: "center",
    shadowColor: "#000",
    shadowOffset: { width: 0, height: 3 },
    shadowOpacity: 0.15,
    shadowRadius: 6,
    elevation: 4,
  },
});<|MERGE_RESOLUTION|>--- conflicted
+++ resolved
@@ -20,7 +20,6 @@
 import { supabase } from "@/supabaseClient";
 import { LinearGradient } from "expo-linear-gradient";
 import { useChurchContext } from "@/contexts/church";
-<<<<<<< HEAD
 import { NativeStackNavigationProp } from "@react-navigation/native-stack";
 
 type RootStackParamList = {
@@ -31,10 +30,6 @@
 };
 
 type NavigationProp = NativeStackNavigationProp<RootStackParamList>;
-=======
-import { useNavigation, ParamListBase } from "@react-navigation/native";
-import { NativeStackNavigationProp } from "@react-navigation/native-stack";
->>>>>>> 31722b72
 
 type Props = {
   church: Church;
@@ -239,11 +234,7 @@
             title="Ministries"
             description="Faith in action"
             gradientColors={["#3A86FF", "#4361EE"]}
-<<<<<<< HEAD
             onPress={() => navigation.navigate("MinistriesScreen")}
-=======
-            onPress={() => navigation.navigate("MinistriesScreen", { churchId: church.id })}
->>>>>>> 31722b72
           />
           <QuickActionCard
             icon={<Ionicons name="book-outline" size={26} color="#FFFFFF" />}
