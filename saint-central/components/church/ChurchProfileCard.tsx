--- conflicted
+++ resolved
@@ -4,18 +4,8 @@
 import { View, TouchableOpacity, Linking, StyleSheet, Text, Platform } from "react-native";
 import Animated, { useSharedValue, useAnimatedStyle, withSpring } from "react-native-reanimated";
 import { LinearGradient } from "expo-linear-gradient";
-<<<<<<< HEAD
+
 import theme from "@/theme";
-=======
-import { useNavigation } from "@react-navigation/native";
-import { NativeStackNavigationProp } from "@react-navigation/native-stack";
-
-type RootStackParamList = {
-  church_events: undefined;
-  church_members: { church_id: string; church_name?: string };
-  // Add other screen names as needed
-};
->>>>>>> 8b83b3b4
 
 type Props = {
   church: Church;
